/*******************************************************************************

    Example main file running fake DHT node. Can be used to debug the
    protocol changes manually (in a more controlled environment).

    Copyright:
        Copyright (c) 2015-2017 sociomantic labs GmbH. All rights reserved.

    License:
        Boost Software License Version 1.0. See LICENSE.txt for details.

*******************************************************************************/

module test.dhtfake.main;

/*******************************************************************************

    Imports

*******************************************************************************/

import fakedht.DhtNode;

import dhtproto.client.legacy.DhtConst;

import ocean.io.select.EpollSelectDispatcher;
import ocean.io.select.client.TimerEvent;
import ocean.core.MessageFiber;
import ocean.task.Scheduler;

import ocean.util.log.Logger;
import ocean.util.log.AppendConsole;

/*******************************************************************************

    Configure logging

*******************************************************************************/

static this ( )
{
    Log.root.add(new AppendConsole);
    Log.root.level(Level.Info, true);
}

/*******************************************************************************

    Simple app that starts fake DHT and keeps it running until killed

*******************************************************************************/

void main ( )
{
    SchedulerConfiguration config;
    initScheduler(config);

    auto node = new DhtNode(DhtConst.NodeItem("127.0.0.1".dup, 10000),
        theScheduler.epoll);

<<<<<<< HEAD
    Log("Registering fake node");
    node.register(theScheduler.epoll);

    Log("Starting infinite event loop, kill the process if not needed anymore");
    theScheduler.epoll.eventLoop();
=======
    auto log = Log.lookup("fakedht.main");
    log.info("Registering fake node");
    node.register(epoll);

    log.info("Starting infinite event loop, kill the process if not needed anymore");
    epoll.eventLoop();
>>>>>>> 5150e18f
}<|MERGE_RESOLUTION|>--- conflicted
+++ resolved
@@ -57,18 +57,10 @@
     auto node = new DhtNode(DhtConst.NodeItem("127.0.0.1".dup, 10000),
         theScheduler.epoll);
 
-<<<<<<< HEAD
-    Log("Registering fake node");
+    auto log = Log.lookup("fakedht.main");
+    log.info("Registering fake node");
     node.register(theScheduler.epoll);
 
-    Log("Starting infinite event loop, kill the process if not needed anymore");
+    log.info("Starting infinite event loop, kill the process if not needed anymore");
     theScheduler.epoll.eventLoop();
-=======
-    auto log = Log.lookup("fakedht.main");
-    log.info("Registering fake node");
-    node.register(epoll);
-
-    log.info("Starting infinite event loop, kill the process if not needed anymore");
-    epoll.eventLoop();
->>>>>>> 5150e18f
 }