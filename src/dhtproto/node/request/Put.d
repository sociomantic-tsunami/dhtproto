/*******************************************************************************

    Protocol base for DHT `Put` request

    Copyright:
        Copyright (c) 2015-2017 dunnhumby Germany GmbH. All rights reserved.

    License:
        Boost Software License Version 1.0. See LICENSE.txt for details.

*******************************************************************************/

module dhtproto.node.request.Put;

/*******************************************************************************

    Imports

*******************************************************************************/

import ocean.transition;

import dhtproto.node.request.model.SingleKey;

/*******************************************************************************

    Request protocol

*******************************************************************************/

public abstract scope class Put : SingleKey
{
    import dhtproto.node.request.model.DhtCommand;

    import dhtproto.client.legacy.DhtConst;

    import swarm.util.RecordBatcher;

    /***************************************************************************

        Flag that indicates if it was actually possible to read the record
        from the client. It will only be 'false' if record was larger than size
        limit.

    ***************************************************************************/

    private bool record_read;

    /***************************************************************************

        Used to read the record value into.

    ***************************************************************************/

    private mstring* value_buffer;

    /***************************************************************************

        Constructor

        Params:
            reader = FiberSelectReader instance to use for read requests
            writer = FiberSelectWriter instance to use for write requests
            resources = object providing resource getters

    ***************************************************************************/

    public this ( FiberSelectReader reader, FiberSelectWriter writer,
        DhtCommand.Resources resources )
    {
        super(DhtConst.Command.E.Put, reader, writer, resources);
        this.value_buffer = this.resources.getValueBuffer();
    }

    /***************************************************************************

        Read the record value from the client, unless it exceeds the
        per-record size limit (see recordSizeLimit

    ***************************************************************************/

    override protected void readKeyRequestData ( )
    {
        this.record_read = this.reader.readArrayLimit(
            *this.value_buffer, this.recordSizeLimit()
        );
    }

    /***************************************************************************

        TODO: this method should be made abstract, as the record size limit is
        now intended to be an implementation detail of the node, rather than
        a constant defined by the protcol. Not making this abstract now in order
        to avoid a breaking change in a minor branch, but using the magic word
        "deprecated" so we'll find it when we do the next major release.

        Returns:
            the maximum size (in bytes) allowed for a record to be added to the
            storage engine

    ***************************************************************************/

<<<<<<< HEAD
    protected size_t recordSizeLimit ( );
=======
    protected size_t recordSizeLimit ( )
    {
        return RecordBatcher.DefaultMaxBatchSize;
    }
>>>>>>> d02f152c

    /***************************************************************************

        Stores incoming record

        Params:
            channel_name = channel name for request that was read and validated
                earlier
            key = any string that can act as DHT key

    ***************************************************************************/

    final override protected void handleSingleKeyRequest ( cstring channel_name,
        cstring key )
    {
        auto value = *this.value_buffer;

        if (!this.record_read)
        {
            this.writer.write(DhtConst.Status.E.ValueTooBig);
            return;
        }

        if (!value.length)
        {
            this.writer.write(DhtConst.Status.E.EmptyValue);
            return;
        }

        if (!this.isSizeAllowed(value.length))
        {
            this.writer.write(DhtConst.Status.E.OutOfMemory);
            return;
        }

        if (!this.putRecord(channel_name, key, value))
        {
            this.writer.write(DhtConst.Status.E.Error);
            return;
        }
        else
        {
            this.writer.write(DhtConst.Status.E.Ok);
            return;
        }
    }

    /***************************************************************************

        Verifies that this node is allowed to store records of given size

        Params:
            size = size to check

        Returns:
            'true' if size is allowed

    ***************************************************************************/

    abstract protected bool isSizeAllowed ( size_t size );

    /***************************************************************************

        Tries storing record in DHT and reports success status

        Params:
            channel = channel to write record to
            key = record key
            value = record value

        Returns:
            'true' if storing was successful

    ***************************************************************************/

    abstract protected bool putRecord ( cstring channel, cstring key,
        in void[] value );
}<|MERGE_RESOLUTION|>--- conflicted
+++ resolved
@@ -88,26 +88,13 @@
 
     /***************************************************************************
 
-        TODO: this method should be made abstract, as the record size limit is
-        now intended to be an implementation detail of the node, rather than
-        a constant defined by the protcol. Not making this abstract now in order
-        to avoid a breaking change in a minor branch, but using the magic word
-        "deprecated" so we'll find it when we do the next major release.
-
         Returns:
             the maximum size (in bytes) allowed for a record to be added to the
             storage engine
 
     ***************************************************************************/
 
-<<<<<<< HEAD
     protected size_t recordSizeLimit ( );
-=======
-    protected size_t recordSizeLimit ( )
-    {
-        return RecordBatcher.DefaultMaxBatchSize;
-    }
->>>>>>> d02f152c
 
     /***************************************************************************
 
